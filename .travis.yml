# This script is used by the Travis-CI (continuous integration) testing
# service to run opensim-core's tests with every GitHub push or pull-request.
# To learn about this file, go to http://docs.travis-ci.com/user/languages/c/
language: cpp

# Use container-based infrastructure to allow caching (for ccache).
sudo: false
    
matrix:
  include:
    - os: linux
      compiler: clang
      env: BUILD_WRAPPING=on NPROC=1 BUILD_DOXYGEN=on
    - os: linux
      compiler: gcc
      env: BUILD_WRAPPING=off NPROC=3 BUILD_DOXYGEN=off
    - os: osx
      compiler: clang
<<<<<<< HEAD
      env: BUILD_WRAPPING=off NPROC=3 BUILD_DOXYGEN=off
  allow_failures:
    - os: osx
      compiler: clang
=======
      env: BUILD_WRAPPING=off NPROC=3
>>>>>>> 238d478d

env:
  global:
    # The python tests look for OPENSIM_HOME.
    - OPENSIM_HOME=~/opensim-install
    - SWIG_VER=2.0.10
    - USE_CCACHE=1
    - CCACHE_COMPRESS=1
    # for Clang to work with ccache.
    - CCACHE_CPP2=1

cache:
  - directories: $HOME/.ccache

addons:
  # Dependencies on linux.
  apt:
    sources:
      # For gcc >= 4.8
      - ubuntu-toolchain-r-test
      # For cmake >= 2.8.8 (for CMakePackageConfigHelpers)
      - kubuntu-backports
    packages:
      - cmake
      # For Simbody.
      - liblapack-dev
      # C++11 on Ubuntu. Update to gcc 4.8, which provides full C++11 support.  We
      # use this script because if building Simbody with C++11, we need gcc-4.8,
      # and the Travis Ubuntu 12.04 machines have an older version of gcc. Even if
      # building with Clang, we need the newer libstdc++ that we get by updating to
      # gcc-4.8.  See https://github.com/travis-ci/travis-ci/issues/979.
      - g++-4.8
      # In case someone wants to check for memory leaks.
      - valgrind
      # To build doxygen documentation.
      - doxygen
      # To run the python tests.
      - python-nose

before_install:

  ## Set up environment variables.
  # Only if compiling with gcc, update environment variables
  # to use the new gcc.
  - if [ "$CXX" = "g++" ]; then export CXX="g++-4.8" CC="gcc-4.8"; fi

  ## Set up ccache.
  # Lots of this is borrowed from https://github.com/weitjong/Urho3D/blob/master/.travis.yml.
  # Put /usr/lib/ccache on the path.
  - export PATH=$(whereis -b ccache |grep -o '\S*lib\S*'):$PATH
  # For some reason the Travis CI clang compiler toolchain installation does not
  # have a symlink in the ccache symlinks directory, so workaround it
  - ln -s $(which ccache) $HOME/clang && ln -s $(which ccache) $HOME/clang++ && export PATH=$HOME:$PATH
  # Without the following lines, ccache causes clang to not print in color.
  - if [ "$CC" == "clang" ]; then export CC="clang -fcolor-diagnostics"; fi;
  - if [ "$CXX" == "clang++" ]; then export CX="clang++ -fcolor-diagnostics"; fi;

  ## Install Simbody.
  # Clone Simbody into the Simbody directory. Don't need its history, and
  # only need the master branch.
  - git clone https://github.com/simbody/simbody.git ~/simbody-source --depth 1 --branch master
  - cd ~/simbody-source
  # Configure Simbody. No matter how we're compiling OpenSim,
  # compile Simbody with clang for a faster build (allows us to use 8 procs).
  - cmake . -DBUILD_VISUALIZER=off -DBUILD_EXAMPLES=off -DCMAKE_INSTALL_PREFIX=~/simbody-install -DCMAKE_C_COMPILER=clang -DCMAKE_CXX_COMPILER=clang++
  # Build Simbody.
  - make -j8
  # Test Simbody.
  - ctest -j8 --output-on-failure
  # Install Simbody.
  - make -j8 install

  ## Install SWIG to build Java/python wrapping.
  - if [[ "$BUILD_WRAPPING" = "on" ]]; then if [ "$TRAVIS_OS_NAME" = "osx" ]; then brew install pcre; fi; fi
  - if [[ "$BUILD_WRAPPING" = "on" ]]; then mkdir ~/swig-source && cd ~/swig-source; fi
  - if [[ "$BUILD_WRAPPING" = "on" ]]; then wget https://github.com/swig/swig/archive/rel-$SWIG_VER.tar.gz; fi
  #- wget http://prdownloads.sourceforge.net/swig/$SWIG.tar.gz
  - if [[ "$BUILD_WRAPPING" = "on" ]]; then tar xzf rel-$SWIG_VER.tar.gz && cd swig-rel-$SWIG_VER; fi
  - if [[ "$BUILD_WRAPPING" = "on" ]]; then sh autogen.sh && ./configure --prefix=$HOME/swig --disable-ccache && make && make -j8 install; fi
  #- ./configure --prefix=$HOME/swig && make && make -j8 install

  ## Detect if we should check memory leaks with valgrind.
  - cd $TRAVIS_BUILD_DIR
  - if [ "$TRAVIS_OS_NAME" = "linux" ]; then git log --format=%B --no-merges -n 1 | grep '\[ci valgrind\]'; export RUN_VALGRIND=$?; true; fi
  - if [ $RUN_VALGRIND = "0" ]; then export CTEST_FLAGS="-D ExperimentalMemCheck"; fi
  
  ## On OSX, we know that testInitState fails; exclude it.
  - if [ "$TRAVIS_OS_NAME" = "osx" ]; then export CTEST_FLAGS="$CTEST_FLAGS -E testInitState"; fi

install:
  - mkdir ~/opensim-core-build && cd ~/opensim-core-build
  # Configure OpenSim.
  - cmake $TRAVIS_BUILD_DIR -DBUILD_JAVA_WRAPPING=$BUILD_WRAPPING -DBUILD_PYTHON_WRAPPING=$BUILD_WRAPPING -DSWIG_EXECUTABLE=$HOME/swig/bin/swig -DSIMBODY_HOME=~/simbody-install -DCMAKE_CXX_FLAGS="-Werror -Wno-error=deprecated-declarations" -DCMAKE_INSTALL_PREFIX=$OPENSIM_HOME
  # Build OpenSim.
  # Build java and python C++ wrapper separately to avoid going over the memory limit.
  - if [[ "$BUILD_WRAPPING" = "on" ]]; then make -j$NPROC osimTools osimJavaJNI PyWrap; fi
  # Build whatever remains (at least _opensim, tests and examples).
  - make -j$NPROC;

script:
  # Test OpenSim.
  - ctest -j8 --output-on-failure $CTEST_FLAGS

  ## Print out valgrind output.
  - if [ $RUN_VALGRIND ]; then find Testing/Temporary -name "MemoryCheck*" -print | xargs cat; fi

  ## Build doxygen documentation.
  - if [ "$BUILD_DOXYGEN" = "on" ]; then make doxygen; fi

  ## Test python wrapping.
  # Install OpenSim. Suppress output.
  - if [ "$BUILD_WRAPPING" = "on" ]; then make -j8 install > /dev/null; fi
  # Add OpenSim libraries to library path.
  - if [ "$BUILD_WRAPPING" = "on" ]; then export LD_LIBRARY_PATH=$OPENSIM_HOME/lib; fi
  # Go to the python wrapping package directory.
  - if [ "$BUILD_WRAPPING" = "on" ]; then cd $OPENSIM_HOME/sdk/python; fi
  # Run the python tests, verbosely.
  - if [ "$BUILD_WRAPPING" = "on" ]; then nosetests -v; fi

  ## Ensure that there are no tabs in source code.
  - cd $TRAVIS_BUILD_DIR
  # GREP returns 0 (true) if there are any matches, and
  # we don't want any matches. If there are matches,
  # print a helpful message, and make the test fail by using "false".
  # The GREP command here checks for any tab characters in the the files
  # that match the specified pattern. GREP does not pick up explicit tabs
  # (e.g., literally a \t in a source file).
  - if grep --recursive --include={CMakeLists.txt,*.cpp,*.c,*.h} -P "\t" . ; then echo "Tabs found in the lines shown above. See CONTRIBUTING.md about tabs."; false; fi

  # Maximum size of cache is 100 MB.
  # TODO 100 MB is not big enough. Using default limit of 1 GB for now.
  #- ccache --max-size 100M

before_cache:
  # Show cache statistics.
  - if [ "$TRAVIS_OS_NAME" = "linux" ]; then ccache --show-stats; fi<|MERGE_RESOLUTION|>--- conflicted
+++ resolved
@@ -16,14 +16,7 @@
       env: BUILD_WRAPPING=off NPROC=3 BUILD_DOXYGEN=off
     - os: osx
       compiler: clang
-<<<<<<< HEAD
       env: BUILD_WRAPPING=off NPROC=3 BUILD_DOXYGEN=off
-  allow_failures:
-    - os: osx
-      compiler: clang
-=======
-      env: BUILD_WRAPPING=off NPROC=3
->>>>>>> 238d478d
 
 env:
   global:
