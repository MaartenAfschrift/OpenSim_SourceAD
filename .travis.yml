# This script is used by the Travis-CI (continuous integration) testing
# service to run opensim-core's tests with every GitHub push or pull-request.
# To learn about this file, go to http://docs.travis-ci.com/user/languages/c/
language: cpp

# Use container-based infrastructure to allow caching (for ccache).
sudo: false
    
matrix:
  include:
<<<<<<< HEAD
    - compiler: clang
      env: BUILD_WRAPPING=on NPROC=1 BUILD_DOXYGEN=on
    - compiler: gcc
      env: BUILD_WRAPPING=off NPROC=3 BUILD_DOXYGEN=off
=======
    - os: linux
      compiler: clang
      env: BUILD_WRAPPING=on NPROC=1
    - os: linux
      compiler: gcc
      env: BUILD_WRAPPING=off NPROC=3
    - os: osx
      compiler: clang
      env: BUILD_WRAPPING=off NPROC=3
  allow_failures:
    - os: osx
      compiler: clang

>>>>>>> 3f8b05be

env:
  global:
    # The python tests look for OPENSIM_HOME.
    - OPENSIM_HOME=~/opensim-install
    - SWIG_VER=2.0.10
    - USE_CCACHE=1
    - CCACHE_COMPRESS=1
    # for Clang to work with ccache.
    - CCACHE_CPP2=1

cache:
  - directories: $HOME/.ccache

addons:
  # Dependencies on linux.
  apt:
    sources:
      # For gcc >= 4.8
      - ubuntu-toolchain-r-test
      # For cmake >= 2.8.8 (for CMakePackageConfigHelpers)
      - kubuntu-backports
    packages:
      - cmake
      # For Simbody.
      - liblapack-dev
      # C++11 on Ubuntu. Update to gcc 4.8, which provides full C++11 support.  We
      # use this script because if building Simbody with C++11, we need gcc-4.8,
      # and the Travis Ubuntu 12.04 machines have an older version of gcc. Even if
      # building with Clang, we need the newer libstdc++ that we get by updating to
      # gcc-4.8.  See https://github.com/travis-ci/travis-ci/issues/979.
      - g++-4.8
      # In case someone wants to check for memory leaks.
      - valgrind
      # To build doxygen documentation.
      - doxygen
      # To run the python tests.
      - python-nose

before_install:

  ## Set up environment variables.
  # Only if compiling with gcc, update environment variables
  # to use the new gcc.
  - if [ "$CXX" = "g++" ]; then export CXX="g++-4.8" CC="gcc-4.8"; fi

  ## Set up ccache.
  # Lots of this is borrowed from https://github.com/weitjong/Urho3D/blob/master/.travis.yml.
  # Put /usr/lib/ccache on the path.
  - export PATH=$(whereis -b ccache |grep -o '\S*lib\S*'):$PATH
  # For some reason the Travis CI clang compiler toolchain installation does not
  # have a symlink in the ccache symlinks directory, so workaround it
  - ln -s $(which ccache) $HOME/clang && ln -s $(which ccache) $HOME/clang++ && export PATH=$HOME:$PATH
  # Without the following lines, ccache causes clang to not print in color.
  - if [ "$CC" == "clang" ]; then export CC="clang -fcolor-diagnostics"; fi;
  - if [ "$CXX" == "clang++" ]; then export CX="clang++ -fcolor-diagnostics"; fi;

  ## Install Simbody.
  # Clone Simbody into the Simbody directory. Don't need its history, and
  # only need the master branch.
  - git clone https://github.com/simbody/simbody.git ~/simbody-source --depth 1 --branch master
  - cd ~/simbody-source
  # Configure Simbody. No matter how we're compiling OpenSim,
  # compile Simbody with clang for a faster build (allows us to use 8 procs).
  - cmake . -DBUILD_VISUALIZER=off -DBUILD_EXAMPLES=off -DCMAKE_INSTALL_PREFIX=~/simbody-install -DCMAKE_C_COMPILER=clang -DCMAKE_CXX_COMPILER=clang++
  # Build Simbody.
  - make -j8
  # Test Simbody.
  - ctest -j8 --output-on-failure
  # Install Simbody.
  - make -j8 install

  ## Install SWIG to build Java/python wrapping.
  - if [[ "$BUILD_WRAPPING" = "on" ]]; then if [ "$TRAVIS_OS_NAME" = "osx" ]; then brew install pcre; fi; fi
  - if [[ "$BUILD_WRAPPING" = "on" ]]; then mkdir ~/swig-source && cd ~/swig-source; fi
  - if [[ "$BUILD_WRAPPING" = "on" ]]; then wget https://github.com/swig/swig/archive/rel-$SWIG_VER.tar.gz; fi
  #- wget http://prdownloads.sourceforge.net/swig/$SWIG.tar.gz
  - if [[ "$BUILD_WRAPPING" = "on" ]]; then tar xzf rel-$SWIG_VER.tar.gz && cd swig-rel-$SWIG_VER; fi
  - if [[ "$BUILD_WRAPPING" = "on" ]]; then sh autogen.sh && ./configure --prefix=$HOME/swig --disable-ccache && make && make -j8 install; fi
  #- ./configure --prefix=$HOME/swig && make && make -j8 install

  ## Detect if we should check memory leaks with valgrind.
  - cd $TRAVIS_BUILD_DIR
  - if [ "$TRAVIS_OS_NAME" = "linux" ]; then git log --format=%B --no-merges -n 1 | grep '\[ci valgrind\]'; export RUN_VALGRIND=$?; true; fi
  - if [ $RUN_VALGRIND = "0" ]; then export CTEST_FLAGS="-D ExperimentalMemCheck"; fi

install:
  - mkdir ~/opensim-core-build && cd ~/opensim-core-build
  # Configure OpenSim.
  - cmake $TRAVIS_BUILD_DIR -DBUILD_JAVA_WRAPPING=$BUILD_WRAPPING -DBUILD_PYTHON_WRAPPING=$BUILD_WRAPPING -DSWIG_EXECUTABLE=$HOME/swig/bin/swig -DSIMBODY_HOME=~/simbody-install -DCMAKE_CXX_FLAGS="-Werror -Wno-error=deprecated-declarations" -DCMAKE_INSTALL_PREFIX=$OPENSIM_HOME
  # Build OpenSim.
  # Build java and python C++ wrapper separately to avoid going over the memory limit.
  - if [[ "$BUILD_WRAPPING" = "on" ]]; then make -j$NPROC osimTools osimJavaJNI PyWrap; fi
  # Build whatever remains (at least _opensim, tests and examples).
  - make -j$NPROC;

script:
  # Test OpenSim.
  - ctest -j8 --output-on-failure $CTEST_FLAGS

  ## Print out valgrind output.
  - if [ $RUN_VALGRIND ]; then find Testing/Temporary -name "MemoryCheck*" -print | xargs cat; fi

  ## Build doxygen documentation.
  - if [ "$BUILD_DOXYGEN" = "on" ]; then make doxygen; fi

  ## Test python wrapping.
  # Install OpenSim. Suppress output.
  - if [ "$BUILD_WRAPPING" = "on" ]; then make -j8 install > /dev/null; fi
  # Add OpenSim libraries to library path.
  - if [ "$BUILD_WRAPPING" = "on" ]; then export LD_LIBRARY_PATH=$OPENSIM_HOME/lib; fi
  # Go to the python wrapping package directory.
  - if [ "$BUILD_WRAPPING" = "on" ]; then cd $OPENSIM_HOME/sdk/python; fi
  # Run the python tests, verbosely.
  - if [ "$BUILD_WRAPPING" = "on" ]; then nosetests -v; fi

  ## Ensure that there are no tabs in source code.
  - cd $TRAVIS_BUILD_DIR
  # GREP returns 0 (true) if there are any matches, and
  # we don't want any matches. If there are matches,
  # print a helpful message, and make the test fail by using "false".
  # The GREP command here checks for any tab characters in the the files
  # that match the specified pattern. GREP does not pick up explicit tabs
  # (e.g., literally a \t in a source file).
  - if grep --recursive --include={CMakeLists.txt,*.cpp,*.c,*.h} -P "\t" . ; then echo "Tabs found in the lines shown above. See CONTRIBUTING.md about tabs."; false; fi

  # Maximum size of cache is 100 MB.
  # TODO 100 MB is not big enough. Using default limit of 1 GB for now.
  #- ccache --max-size 100M

before_cache:
  # Show cache statistics.
  - if [ "$TRAVIS_OS_NAME" = "linux" ]; then ccache --show-stats; fi<|MERGE_RESOLUTION|>--- conflicted
+++ resolved
@@ -8,26 +8,18 @@
     
 matrix:
   include:
-<<<<<<< HEAD
-    - compiler: clang
-      env: BUILD_WRAPPING=on NPROC=1 BUILD_DOXYGEN=on
-    - compiler: gcc
-      env: BUILD_WRAPPING=off NPROC=3 BUILD_DOXYGEN=off
-=======
     - os: linux
       compiler: clang
-      env: BUILD_WRAPPING=on NPROC=1
+      env: BUILD_WRAPPING=on NPROC=1 BUILD_DOXYGEN=on
     - os: linux
       compiler: gcc
-      env: BUILD_WRAPPING=off NPROC=3
+      env: BUILD_WRAPPING=off NPROC=3 BUILD_DOXYGEN=off
     - os: osx
       compiler: clang
-      env: BUILD_WRAPPING=off NPROC=3
+      env: BUILD_WRAPPING=off NPROC=3 BUILD_DOXYGEN=off
   allow_failures:
     - os: osx
       compiler: clang
-
->>>>>>> 3f8b05be
 
 env:
   global:
