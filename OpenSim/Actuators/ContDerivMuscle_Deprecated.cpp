--- conflicted
+++ resolved
@@ -196,26 +196,15 @@
  */
 void ContDerivMuscle_Deprecated::extendConnectToModel(Model& aModel)
 {
-<<<<<<< HEAD
-    Super::connectToModel(aModel);
-=======
     Super::extendConnectToModel(aModel);
->>>>>>> b5672d1b
 }
 
    
 void ContDerivMuscle_Deprecated::extendAddToSystem(SimTK::MultibodySystem& system) const
 {
-<<<<<<< HEAD
-    Super::addToSystem(system);
-
-    ContDerivMuscle_Deprecated* mutableThis = const_cast<ContDerivMuscle_Deprecated *>(this);
-
-=======
     Super::extendAddToSystem(system);
     ContDerivMuscle_Deprecated* mutableThis = const_cast<ContDerivMuscle_Deprecated *>(this);
 
->>>>>>> b5672d1b
     // Cache the computed active and passive muscle force
     // note the total muscle force is the tendon force and is already a cached variable of the actuator
     mutableThis->addCacheVariable<double>("activeForce", 0.0, SimTK::Stage::Velocity);
@@ -232,19 +221,11 @@
 }
 
 void ContDerivMuscle_Deprecated::setTendonForce(const SimTK::State& s, double force) const {
-<<<<<<< HEAD
-    setForce(s, force);
-}
-
-double ContDerivMuscle_Deprecated::getTendonForce(const SimTK::State& s) const {
-    return getForce(s);
-=======
     setActuation(s, force);
 }
 
 double ContDerivMuscle_Deprecated::getTendonForce(const SimTK::State& s) const {
     return getActuation(s);
->>>>>>> b5672d1b
 }
 
 void ContDerivMuscle_Deprecated::setActiveForce( const SimTK::State& s, double force ) const {
@@ -580,11 +561,7 @@
  */
 double ContDerivMuscle_Deprecated::getStress(const SimTK::State& s ) const
 {
-<<<<<<< HEAD
-    return getForce(s) / _maxIsometricForce;
-=======
     return getActuation(s) / _maxIsometricForce;
->>>>>>> b5672d1b
 }
 
 //_____________________________________________________________________________
@@ -622,11 +599,7 @@
     length = getLength(s);
 
     // rough initial guess of fiber length
-<<<<<<< HEAD
-    setStateVariable(s, STATE_FIBER_LENGTH_NAME,  length - _tendonSlackLength);
-=======
     setStateVariableValue(s, STATE_FIBER_LENGTH_NAME,  length - _tendonSlackLength);
->>>>>>> b5672d1b
 
    // Make first guess of fiber and tendon lengths. Make fiber length equal to
    // optimal_fiber_length so that you start in the middle of the active+passive
@@ -643,11 +616,7 @@
    if (_tendonSlackLength < ROUNDOFF_ERROR) {
         tendon_length = 0.0;
         cos_factor = cos(atan(muscle_width /length));
-<<<<<<< HEAD
-        setStateVariable(s, STATE_FIBER_LENGTH_NAME,  length / cos_factor);
-=======
         setStateVariableValue(s, STATE_FIBER_LENGTH_NAME,  length / cos_factor);
->>>>>>> b5672d1b
         _model->getMultibodySystem().realize(s, SimTK::Stage::Velocity);
 
         setActiveForce(s,  calcActiveForce(s, getFiberLength(s) / _optimalFiberLength) * aActivation * _maxIsometricForce);
@@ -659,11 +628,7 @@
             setPassiveForce(s, 0.0);
 
         setTendonForce(s, (getActiveForce(s) + getPassiveForce(s)) * cos_factor);
-<<<<<<< HEAD
-        setForce(s, getTendonForce(s));
-=======
         setActuation(s, getTendonForce(s));
->>>>>>> b5672d1b
         return getTendonForce(s);
    } else if (length < _tendonSlackLength) {
       setStateVariableValue(s, STATE_FIBER_LENGTH_NAME, muscle_width);
@@ -671,11 +636,7 @@
         setActiveForce(s, 0.0);
         setPassiveForce(s, 0.0);
         setTendonForce(s, 0.0);
-<<<<<<< HEAD
-        setForce(s, 0.0);
-=======
         setActuation(s, 0.0);
->>>>>>> b5672d1b
       return 0.0;
    } else {
       setStateVariableValue(s, STATE_FIBER_LENGTH_NAME,  _optimalFiberLength);
@@ -717,11 +678,7 @@
       norm_tendon_length = tendon_length / _optimalFiberLength;
       tendon_force = calcTendonForce(s, norm_tendon_length) * _maxIsometricForce;
         setTendonForce(s, tendon_force);
-<<<<<<< HEAD
-        setForce(s, tendon_force);
-=======
         setActuation(s, tendon_force);
->>>>>>> b5672d1b
 
         old_error_force = error_force;
  
