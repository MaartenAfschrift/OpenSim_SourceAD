--- conflicted
+++ resolved
@@ -68,18 +68,12 @@
     // Component::getParent.
     OpenSim_DECLARE_PROPERTY(scaling_factor, double, "Affects each coord.");
 
-<<<<<<< HEAD
-    void addResponse(ComplexResponse* response) {
-        adoptSubcomponent(response);
-    }
-=======
     OpenSim_DECLARE_OUTPUT(total_sum, double, getTotalSum,
             SimTK::Stage::Position);
     OpenSim_DECLARE_OUTPUT(total_term_1, double, getTotalTerm1,
             SimTK::Stage::Velocity);
     OpenSim_DECLARE_OUTPUT(total_term_2, double, getTotalTerm2,
             SimTK::Stage::Velocity);
->>>>>>> ad7ccd46
 
     double getTotalSum(const State& s) const {
         const double basalRate = 1.0;
@@ -107,22 +101,6 @@
     }
 
 private:
-<<<<<<< HEAD
-    void constructOutputs() override {
-        constructOutput<double>("total_sum",
-                &AggregateResponse::getTotalSum, SimTK::Stage::Position);
-        constructOutput<double>("total_term_1",
-                &AggregateResponse::getTotalTerm1, SimTK::Stage::Velocity);
-        constructOutput<double>("total_term_2",
-                &AggregateResponse::getTotalTerm2, SimTK::Stage::Velocity);
-=======
-    void extendFinalizeFromProperties() {
-        Super::extendFinalizeFromProperties();
-        for (auto& response : responses) {
-            markAsSubcomponent(response.get());
-        }
->>>>>>> ad7ccd46
-    }
 };
 
 template <typename T>
