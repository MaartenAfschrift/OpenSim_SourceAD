--- conflicted
+++ resolved
@@ -1425,18 +1425,7 @@
     template <typename T>
     void constructInput(const std::string& name,
         const SimTK::Stage& requiredAtStage = SimTK::Stage::Instance) {
-<<<<<<< HEAD
-        _inputsTable[name].reset(new Input<T>(name, requiredAtStage));
-    }
-
-    /** Clear all designations of (sub)components for this Component. 
-      * Components are not deleted- the list of references to its components is cleared. */
-    void clearComponents() {
-        _components.clear();
-=======
-        _inputsTable[name] 
-            = SimTK::ClonePtr<AbstractInput>(new Input<T>(name, requiredAtStage, *this));
->>>>>>> 9974a0b3
+        _inputsTable[name].reset(new Input<T>(name, requiredAtStage, *this));
     }
 
     /** Add a modeling option (integer flag stored in the State) for use by 
