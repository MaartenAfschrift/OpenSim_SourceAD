#ifndef OPENSIM_INVERSE_KINEMATICS_SOLVER_H_
#define OPENSIM_INVERSE_KINEMATICS_SOLVER_H_
/* -------------------------------------------------------------------------- *
 *                    OpenSim:  InverseKinematicsSolver.h                     *
 * -------------------------------------------------------------------------- *
 * The OpenSim API is a toolkit for musculoskeletal modeling and simulation.  *
 * See http://opensim.stanford.edu and the NOTICE file for more information.  *
 * OpenSim is developed at Stanford University and supported by the US        *
 * National Institutes of Health (U54 GM072970, R24 HD065690) and by DARPA    *
 * through the Warrior Web program.                                           *
 *                                                                            *
 * Copyright (c) 2005-2017 Stanford University and the Authors                *
 * Author(s): Ajay Seth                                                       *
 *                                                                            *
 * Licensed under the Apache License, Version 2.0 (the "License"); you may    *
 * not use this file except in compliance with the License. You may obtain a  *
 * copy of the License at http://www.apache.org/licenses/LICENSE-2.0.         *
 *                                                                            *
 * Unless required by applicable law or agreed to in writing, software        *
 * distributed under the License is distributed on an "AS IS" BASIS,          *
 * WITHOUT WARRANTIES OR CONDITIONS OF ANY KIND, either express or implied.   *
 * See the License for the specific language governing permissions and        *
 * limitations under the License.                                             *
 * -------------------------------------------------------------------------- */

#include "AssemblySolver.h"

namespace SimTK {
class Markers;
}

namespace OpenSim {

class MarkersReference;
class OrientationsReference;

//=============================================================================
//=============================================================================
/**
 * Solve for the coordinates (degrees of freedom) of the model that satisfy the
 * set of constraints imposed on the model and the set of desired coordinate
 * values. The InverseKinematicsSolver provides the option to convert the
 * problem to an approximate one where the constraint violations are treated as
 * penalties to be minimized rather than strictly enforced. This can speed up
 * the solution and can be used to seed the constrained problem closer to the
 * solution.
 *
 * The InverseKinematicsSolver objective:
 * \f[
 *   min: J = sum(Wm_i*(m_i-md_i)^T*(m_i-md_i)) + sum(Wq_j*(q_j-qd_j)^2) +
 *            [Wc*sum(c_{err})^2]
 * \f]
 * where m_i and md_i are the model and desired marker locations (Vec3); q_j
 * and qd_j are model and desired joint coordinates. Wm_i and Wq_j are the
 * marker and coordinate weightings, respectively, and Wc is the weighting on
 * constraint errors. When Wc == Infinity, the second term is not included,
 * but instead q is subject to the constraint equations:
 *      \f[ c_{err} = G(q)-Go = 0 \f]
 *
 * When the model (and the number of goals) is guaranteed not to change and
 * the initial state is close to the InverseKinematics solution (e.g., from the 
 * initial assemble()), then track() is an efficient method for updating the
 * configuration to determine the small change in coordinate values, q.
 *
 * See SimTK::Assembler for more algorithmic details of the underlying solver.
 *
 * @author Ajay Seth
 */
class OSIMSIMULATION_API InverseKinematicsSolver: public AssemblySolver
{
//==============================================================================
// METHODS
//==============================================================================
public:
    //--------------------------------------------------------------------------
    // CONSTRUCTION
    //--------------------------------------------------------------------------
    virtual ~InverseKinematicsSolver() {}

    InverseKinematicsSolver(const Model &model, 
                        const MarkersReference &markersReference,
                        SimTK::Array_<CoordinateReference> &coordinateReferences,
                        double constraintWeight = SimTK::Infinity);

    InverseKinematicsSolver(const Model &model,
                        const MarkersReference *markersReference,
                        const OrientationsReference *orientationsReference,
                        SimTK::Array_<CoordinateReference> &coordinateReferences,
                        double constraintWeight = SimTK::Infinity);
    
    /* Assemble a model configuration that meets the InverseKinematics conditions  
        (desired values and constraints) starting from an initial state that  
        does not have to satisfy the constraints. */
    //virtual void assemble(SimTK::State &s);

    /* Obtain a model configuration that meets the InverseKinematics conditions  
        (desired values and constraints) given a state that satisfies or
        is close to satisfying the constraints. Note there can be no change
        in the number of constraints or desired coordinates. Desired
        coordinate values can and should be updated between repeated calls
        to track a desired trajectory of coordinate values. */
    //virtual void track(SimTK::State &s);

    /** Return the number of markers used to solve for model coordinates.
        It is a count of the number of markers in the intersection of 
        the reference markers and model markers.
        This number is guaranteed not to change after assemble() is called
        (i.e. during subsequent calls to track()).*/
    int getNumMarkersInUse() const;

    /** Change the weighting of a marker, given the marker's name. Takes effect
        when assemble() or track() is called next. */
    void updateMarkerWeight(const std::string &markerName, double value);
    /** Change the weighting of a marker, given the marker's index. Takes effect
        when assemble() or track() is called next. */
    void updateMarkerWeight(int markerIndex, double value);
    /** Change the weighting of all markers. Takes effect when assemble() or
        track() is called next. Marker weights are specified in the same order
        as they appear in the MarkersReference that was passed in when the
        solver was constructed. */
    void updateMarkerWeights(const SimTK::Array_<double> &weights);

    /** Compute and return a marker's spatial location in the ground frame,
        given the marker's name. */
    SimTK::Vec3 computeCurrentMarkerLocation(const std::string &markerName);
    /** Compute and return a marker's spatial location in the ground frame,
        given the marker's index. */
    SimTK::Vec3 computeCurrentMarkerLocation(int markerIndex);
    /** Compute and return the spatial locations of all markers, expressed in
        the ground frame. */
    void computeCurrentMarkerLocations(SimTK::Array_<SimTK::Vec3> &markerLocations);

    /** Compute and return the distance error between a model marker and its
        observation, given the marker's name. */
    double computeCurrentMarkerError(const std::string &markerName);
    /** Compute and return the distance error between a model marker and its
        observation, given the marker's index. */
    double computeCurrentMarkerError(int markerIndex);
    /** Compute and return the distance errors between all model markers and
        their observations. */
    void computeCurrentMarkerErrors(SimTK::Array_<double> &markerErrors);

    /** Compute and return the squared-distance error between a model marker and
        its observation, given the marker's name. This method is cheaper than
        squaring the value returned by computeCurrentMarkerError(). */
    double computeCurrentSquaredMarkerError(const std::string &markerName);
    /** Compute and return the squared-distance error between a model marker and
        its observation, given the marker's index. This method is cheaper than
        squaring the value returned by computeCurrentMarkerError(). */
    double computeCurrentSquaredMarkerError(int markerIndex);
    /** Compute and return the squared-distance errors between all model markers
        and their observations. This method is cheaper than squaring the values
        returned by computeCurrentMarkerErrors(). */
    void computeCurrentSquaredMarkerErrors(SimTK::Array_<double> &markerErrors);

    /** Marker locations and errors may be computed in an order that is different
        from tasks file or listed in the model. Return the corresponding marker
        name for an index in the list of marker locations/errors returned by the
        solver. */
    std::string getMarkerNameForIndex(int markerIndex) const;

protected:
<<<<<<< HEAD
    /** Override to include point of interest matching (Marker tracking)
        as well ad Frame orientation (OSensor) tracking.
        This method extends the set of goals used by the AssemblySolver. */
=======
    /** Internal method to convert the CoordinateReferences into goals of the 
        assembly solver. Subclasses can override to include other goals  
        such as point of interest matching (Marker tracking). This method is
        automatically called by assemble(). */
>>>>>>> 72ed2011
    void setupGoals(SimTK::State &s) override;
    /** Internal method to update the time, reference values and/or their 
        weights that define the goals, based on the provided state. */
    void updateGoals(const SimTK::State &s) override;

private:
    /** Define and apply marker tracking goal to the assembly problem. */
    void setupMarkersGoal(SimTK::State &s);

    /** Define and apply Orientations of Frames to be tracked to the
        assembly problem. */
    void setupOrientationsGoal(SimTK::State &s);

    // The marker reference values and weightings
    SimTK::ReferencePtr<const MarkersReference> _markersReference;

    // Non-accessible cache of the marker values to be matched at a given state
    SimTK::Array_<SimTK::Vec3> _markerValues;

    // Markers collectively form a single assembly condition for the 
    // SimTK::Assembler and the memory is managed by the Assembler
    SimTK::ReferencePtr<SimTK::Markers> _markerAssemblyCondition;

    // The orientation reference values and weightings
    SimTK::ReferencePtr<const OrientationsReference> _orientationsReference;

    // Private cache of the orientation values to be matched at a given state
    SimTK::Array_<SimTK::Rotation> _orientationValues;

    // OrientationSensors collectively form a single assembly condition for
    // the SimTK::Assembler and the memory is managed by the Assembler
    SimTK::ReferencePtr<SimTK::OrientationSensors> _orientationAssemblyCondition;

//=============================================================================
};  // END of class InverseKinematicsSolver
//=============================================================================
} // namespace

#endif // OPENSIM_INVERSE_KINEMATICS_SOLVER_H_<|MERGE_RESOLUTION|>--- conflicted
+++ resolved
@@ -160,16 +160,9 @@
     std::string getMarkerNameForIndex(int markerIndex) const;
 
 protected:
-<<<<<<< HEAD
     /** Override to include point of interest matching (Marker tracking)
         as well ad Frame orientation (OSensor) tracking.
         This method extends the set of goals used by the AssemblySolver. */
-=======
-    /** Internal method to convert the CoordinateReferences into goals of the 
-        assembly solver. Subclasses can override to include other goals  
-        such as point of interest matching (Marker tracking). This method is
-        automatically called by assemble(). */
->>>>>>> 72ed2011
     void setupGoals(SimTK::State &s) override;
     /** Internal method to update the time, reference values and/or their 
         weights that define the goals, based on the provided state. */
