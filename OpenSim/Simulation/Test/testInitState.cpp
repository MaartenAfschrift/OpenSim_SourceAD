--- conflicted
+++ resolved
@@ -153,61 +153,12 @@
     using namespace SimTK;
 
     //=========================================================================
-<<<<<<< HEAD
-    // Setup OpenSim model
-    // base footprint
-    size_t mem0 = getCurrentRSS();
-    size_t current_size{ 0 };
-
-    Model model;
-
-    // NOTE: getCurrentRSS() can be unreliable at evaluating the memory usage
-    // of a current process because of caching, shared memory and a litany of 
-    // other reasons including some platform specific details.
-    // When this occurs, the model_size is determined to be zero, which is not
-    // possible. This was leading to an invalid (NaN) leak % and the test was
-    // failing. Redoing the test (or restarting the CI tests) often remedies
-    // the issue (see #473) but it is a waste of time and CI resources.
-    // The following code was added to retry loading the model until a nonzero
-    // value is registered so that the test can proceed without requiring 
-    // to be rerun. It is not 100% guaranteed that it will work, but it should
-    //  be a significant improvement.
-    int ntries = 0;
-    while (ntries++ < 10) {
-        model = Model(modelFile);
-        current_size = getCurrentRSS();
-
-        // Exit if memory footprint increased.
-        if (current_size > mem0)
-            break;
-
-        // Update mem0 if memory footprint decreased.
-        if (current_size < mem0)
-            mem0 = current_size;
-    }
-
-    // Ensure subtraction does not wrap unsigned int through zero.
-    const size_t model_size = current_size > mem0 ? current_size-mem0 : 0;
-
-    if (ntries > 1) {
-        cout << "testMemoryUsage: required " << to_string(ntries);
-        cout << " load attempts to record a nonzero model_size." << endl;
-    }
-
-    cout << "*********************** testMemoryUsage ***********************" << endl;
-    cout << "MODEL: " << modelFile << " uses " << model_size / 1024.0 << "KB" << endl;
-
-    ASSERT(model_size > 0, __FILE__, __LINE__,
-        "testMemoryUsage: model size was found to be zero.\n"
-        "Memory instrumentation code failed to estimate model size correctly.");
-=======
     // Estimate the size of the model when loaded into memory
     auto loader = [modelFile]() {
         OpenSim::Model model(modelFile);
         model.finalizeFromProperties();
     };
     size_t model_size = estimateMemoryChangeForCommand(loader, 10);
->>>>>>> bf9061ca
 
     Model model(modelFile);
     State state = model.initSystem();
