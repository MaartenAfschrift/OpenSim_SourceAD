#ifndef OPENSIM_MODEL_COMPONENT_H_
#define OPENSIM_MODEL_COMPONENT_H_
/* -------------------------------------------------------------------------- *
 *                         OpenSim:  ModelComponent.h                         *
 * -------------------------------------------------------------------------- *
 * The OpenSim API is a toolkit for musculoskeletal modeling and simulation.  *
 * See http://opensim.stanford.edu and the NOTICE file for more information.  *
 * OpenSim is developed at Stanford University and supported by the US        *
 * National Institutes of Health (U54 GM072970, R24 HD065690) and by DARPA    *
 * through the Warrior Web program.                                           *
 *                                                                            *
 * Copyright (c) 2005-2013 Stanford University and the Authors                *
 * Author(s): Ajay Seth, Ayman Habib, Michael Sherman                         *
 *                                                                            *
 * Licensed under the Apache License, Version 2.0 (the "License"); you may    *
 * not use this file except in compliance with the License. You may obtain a  *
 * copy of the License at http://www.apache.org/licenses/LICENSE-2.0.         *
 *                                                                            *
 * Unless required by applicable law or agreed to in writing, software        *
 * distributed under the License is distributed on an "AS IS" BASIS,          *
 * WITHOUT WARRANTIES OR CONDITIONS OF ANY KIND, either express or implied.   *
 * See the License for the specific language governing permissions and        *
 * limitations under the License.                                             *
 * -------------------------------------------------------------------------- */

/** @file
 * This defines the abstract ModelComponent class, which is used to add 
 * computational components to the underlying SimTK::System (MultibodySystem). 
 * It specifies the interface that components must satisfy in order to be part 
 * of the system and provides a series of helper methods for adding variables 
 * (state, discrete, cache, ...) to the underlying system. As such, 
 * ModelComponent handles all of the bookkeeping for variable indices and  
 * provides convenience access via variable names.
 *
 * All OpenSim components: Bodies, Joints, Coordinates, Constraints, Forces,   
 * Actuators, Controllers, etc. and Model itself, are ModelComponents. Each  
 * component is composed of one or more underlying Simbody multibody system 
 * elements (MobilizedBody, Constraint, Force, or Measure) which are part of 
 * a SimTK::Subsystem and by default this is the System's DefaultSubsystem.
 * The SimTK::Subsystem is where new variables are allocated.
 */


// INCLUDES
#include <OpenSim/Simulation/osimSimulationDLL.h>
#include <OpenSim/Common/Component.h>
#include "Simbody.h"

namespace OpenSim {

class Model;
class ModelDisplayHints;


//==============================================================================
//                            MODEL COMPONENT
//==============================================================================
/**
 * This defines the abstract ModelComponent class, which is used to specify 
 * components of a musculoskeletal model and the elements they add to the 
 * underlying computational SimTK::System (MultibodySystem). A ModelComponent is 
 * an OpenSim::Component and therefore has the capabilities to add nececessry
 * system resources to the System and to manage access to those resources (@see
 * Component)
 *
 * Bodies, Joints, Coordinates, Constraints, Forces, Actuators, Controllers, 
 * and even Model itself, are ModelComponents. Each component is "connected" to
 * a model and an underlying SimTK::Subsystem, which by default is the 
 * System's DefaultSubsystem.
 *
 * The primary responsibility of a ModelComponent is to add its computational 
 * representation(s) of physical musculoskeletal structures to the underlying
 * SimTK::System by implementing extendAddToSystem().
 *
 * Additional methods provide support for adding modeling options, state and
 * cache variables (@see Component).
 *
 * Public methods enable access to component variables via their names.
 *
 * @author Ajay Seth, Michael Sherman
 */
class OSIMSIMULATION_API ModelComponent : public Component {
OpenSim_DECLARE_ABSTRACT_OBJECT(ModelComponent, Component);

//==============================================================================
// METHODS
//==============================================================================
public:
    /** Default constructor **/
    ModelComponent();
    /** Construct ModelComponent from an XML file. **/
    ModelComponent(const std::string& aFileName, 
                   bool aUpdateFromXMLNode = true) SWIG_DECLARE_EXCEPTION;
    /** Construct ModelComponent from a specific node in an XML document. **/
    explicit ModelComponent(SimTK::Xml::Element& aNode);

    // compiler default copy costructor and assignment operator

    /** Destructor is virtual to allow concrete model component cleanup. **/
    virtual ~ModelComponent() {}

    /** Connect this ModelComponent to its aggregate- a  Model */
    void connectToModel(Model& model);

    /**
     * Get a const reference to the Model this component is part of.
     */
    const Model& getModel() const;
    /**
     * Get a modifiable reference to the Model this component is part of.
     */
    Model& updModel();

    /**
     * In case the ModelComponent has a visual representation (VisualObject), override this method  
     * to update it. This is typically done by recomputing anchor points and positions based 
     * on transforms obtained from current state.
     */
    virtual void updateDisplayer(const SimTK::State& s) const {};


protected:
template <class T> friend class ModelComponentSet;

    /** @name           ModelComponent Basic Interface
    The interface ensures that deserialization, resolution of inter-connections,
    and handling of dependencies are performed systematically and prior to 
    system creation, followed by allocation of necessary System resources. These 
    methods are virtual and may be implemented by subclasses of 
    ModelComponents. 
    
    @note Every implementation of virtual method xxx(args) must begin
    with the line "Super::xxx(args);" to ensure that the parent class methods
    execute before the child class method, starting with ModelComponent::xxx()
    and going down. 
    
    The base class implementations here do two things: (1) take care of any
    needs of the %ModelComponent base class itself, and then (2) ensure that the 
    corresponding calls are made to any subcomponents that have been specified 
    by derived %ModelComponent objects, via calls to the 
    includeAsSubComponent() method. So assuming that your concrete 
    %ModelComponent and all intermediate classes from which it derives properly 
    follow the requirement of calling the Super class method first, the order of
    operations enforced here for a call to a single method will be
      -# %ModelComponent base class computations
      -# calls to that same method for \e all subcomponents
      -# calls to that same method for intermediate %ModelComponent-derived 
         objects' computations, in order down from %ModelComponent, and
      -# finally a call to that method for the bottom-level concrete class. 

    You should consider this ordering when designing a %ModelComponent. In 
    particular the fact that all your subcomponents will be invoked before you
    are may be surprising. **/ 
    //@{

    /** Perform any necessary initializations required to connect the 
    component into the Model, and check for error conditions. extendConnectToModel() 
    is invoked on all components to complete construction of a Model, prior to
    creating a Simbody System to represent it computationally. It may also be
    invoked at times just for its error-checking side effects.
    
    If you override this method, be sure to invoke the base class method first, 
    using code like this:
    @code
    void MyComponent::extendConnectToModel(Model& model) {
        Super::extendConnectToModel(model); // invoke parent class method
        // ... your code goes here
    }
    @endcode

    Note that this method is expected to check for modeling errors and should
    throw an OpenSim::Exception if there is something wrong. For example, if
    your model component references another object by name, you should verify
    that it exists in the supplied Model, which is not guaranteed since 
    components may be independently instantiated or constructed from XML files.

    @param[in,out]  model   The Model currently being constructed to which this
                            %ModelComponent should be connected. **/
    virtual void extendConnectToModel(Model& model) {};

    /** Optional method for generating arbitrary display geometry that reflects
    this %ModelComponent at the specified \a state. This will be called once to 
    obtain ground- and body-fixed geometry (with \a fixed=\c true), and then 
    once per frame (with \a fixed=\c false) to generate on-the-fly geometry such
    as rubber band lines, force arrows, labels, or debugging aids.
  
    If you override this method, be sure to invoke the base class method first, 
    using code like this:
    @code
    void MyComponent::generateDecorations
       (bool                                        fixed, 
        const ModelDisplayHints&                    hints,
        const SimTK::State&                         state,
        SimTK::Array_<SimTK::DecorativeGeometry>&   appendToThis) const
    {
        // invoke parent class method
        Super::generateDecorations(fixed,hints,state,appendToThis); 
        // ... your code goes here
    }
    @endcode

    @param[in]      fixed   
        If \c true, generate only geometry that is independent of time, 
        configuration, and velocity. Otherwise generate only such dependent 
        geometry.
    @param[in]      hints   
        See documentation for ModelDisplayHints; you may want to alter the 
        geometry you generate depending on what you find there. For example, 
        you can determine whether the user wants to see debug geometry.
    @param[in]      state
        The State for which geometry should be produced. See below for more
        information.
    @param[in,out]  appendToThis
        %Array to which generated geometry should be \e appended via the
        \c push_back() method.

    When called with \a fixed=\c true only modeling options and parameters 
    (Instance variables) should affect geometry; time, position, and velocity
    should not. In that case OpenSim will already have realized the \a state
    through Instance stage. When called with \a fixed=\c false, you may 
    consult any relevant value in \a state. However, to avoid unnecessary
    computation, OpenSim guarantees only that \a state will have been realized
    through Position stage; if you need anything higher than that (reaction 
    forces, for example) you should make sure the \a state is realized through 
    Acceleration stage. **/
    virtual void generateDecorations
       (bool                                        fixed, 
        const ModelDisplayHints&                    hints,
        const SimTK::State&                         state,
        SimTK::Array_<SimTK::DecorativeGeometry>&   appendToThis) const;

    // End of Model Component Basic Interface (protected virtuals).
    //@} 

    /** @name     ModelComponent System Creation and Access Methods
     * These methods support implementing concrete ModelComponents. Add methods
     * can only be called inside of extendAddToSystem() and are useful for creating
     * the underlying SimTK::System level variables that are used for computing
     * values of interest.
     * @warning Accessors for System indices are intended for component internal use only.
     **/

    //@{

    // End of System Creation and Access Methods.
    //@} 

<<<<<<< HEAD
    /** Satisfy the general Component interface, but this is not part of the
      * ModelComponent interface. ModelComponent::connect() ensures that
      * connectToModel() on ModelComponent subcomponents are invoked. **/
    void connect(Component& root) FINAL_11;

private:
=======

private:
    /** Satisfy the general Component interface, but this is not part of the
    * ModelComponent interface. ModelComponent::extendConnect() ensures that
    * extendConnectToModel() on ModelComponent subcomponents are invoked. **/
    void extendConnect(Component& root) FINAL_11;

>>>>>>> b5672d1b
    const SimTK::DefaultSystemSubsystem& getDefaultSubsystem() const;
    const SimTK::DefaultSystemSubsystem& updDefaultSubsystem();

    // Clear out all the data fields in the base class. There should be one
    // line here for each data member below.
    void setNull() {
        _model = NULL;
    }
    
protected:
    /** The model this component belongs to. */
    // TODO: this should be private; all components should use getModel()
    // and updModel() to get access. This is just a reference; don't delete!
    SimTK::ReferencePtr<Model> _model;


//==============================================================================
};  // END of class ModelComponent
//==============================================================================
//=============================================================================

} // end of namespace OpenSim

#endif // OPENSIM_MODEL_COMPONENT_H_
<|MERGE_RESOLUTION|>--- conflicted
+++ resolved
@@ -245,14 +245,6 @@
     // End of System Creation and Access Methods.
     //@} 
 
-<<<<<<< HEAD
-    /** Satisfy the general Component interface, but this is not part of the
-      * ModelComponent interface. ModelComponent::connect() ensures that
-      * connectToModel() on ModelComponent subcomponents are invoked. **/
-    void connect(Component& root) FINAL_11;
-
-private:
-=======
 
 private:
     /** Satisfy the general Component interface, but this is not part of the
@@ -260,7 +252,6 @@
     * extendConnectToModel() on ModelComponent subcomponents are invoked. **/
     void extendConnect(Component& root) FINAL_11;
 
->>>>>>> b5672d1b
     const SimTK::DefaultSystemSubsystem& getDefaultSubsystem() const;
     const SimTK::DefaultSystemSubsystem& updDefaultSubsystem();
 
