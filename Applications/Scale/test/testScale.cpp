/* -------------------------------------------------------------------------- *
 *                          OpenSim:  testScale.cpp                           *
 * -------------------------------------------------------------------------- *
 * The OpenSim API is a toolkit for musculoskeletal modeling and simulation.  *
 * See http://opensim.stanford.edu and the NOTICE file for more information.  *
 * OpenSim is developed at Stanford University and supported by the US        *
 * National Institutes of Health (U54 GM072970, R24 HD065690) and by DARPA    *
 * through the Warrior Web program.                                           *
 *                                                                            *
 * Copyright (c) 2005-2012 Stanford University and the Authors                *
 * Author(s): Ayman Habib, Peter Loan                                         *
 *                                                                            *
 * Licensed under the Apache License, Version 2.0 (the "License"); you may    *
 * not use this file except in compliance with the License. You may obtain a  *
 * copy of the License at http://www.apache.org/licenses/LICENSE-2.0.         *
 *                                                                            *
 * Unless required by applicable law or agreed to in writing, software        *
 * distributed under the License is distributed on an "AS IS" BASIS,          *
 * WITHOUT WARRANTIES OR CONDITIONS OF ANY KIND, either express or implied.   *
 * See the License for the specific language governing permissions and        *
 * limitations under the License.                                             *
 * -------------------------------------------------------------------------- */


// INCLUDES
#include <string>
#include <OpenSim/version.h>
#include <OpenSim/Common/Storage.h>
#include <OpenSim/Common/IO.h>
#include <OpenSim/Common/ScaleSet.h>
#include <OpenSim/Simulation/Model/Model.h>
#include <OpenSim/Tools/ScaleTool.h>
#include <OpenSim/Common/MarkerData.h>
#include <OpenSim/Simulation/Model/MarkerSet.h>
#include <OpenSim/Simulation/Model/ForceSet.h>
#include <OpenSim/Simulation/Model/Ligament.h>
#include <OpenSim/Common/LoadOpenSimLibrary.h>
#include <OpenSim/Simulation/Model/Analysis.h>
#include <OpenSim/Auxiliary/auxiliaryTestFunctions.h>

using namespace OpenSim;
using namespace std;

void scaleGait2354();
void scaleGait2354_GUI(bool useMarkerPlacement);
void scaleModelWithLigament();
bool compareStdScaleToComputed(const ScaleSet& std, const ScaleSet& comp);

int main()
{
    try {
        scaleGait2354();
        scaleGait2354_GUI(false);
        scaleModelWithLigament();
    }
    catch (const Exception& e) {
        e.print(cerr);
        return 1;
    }
    cout << "Done" << endl;
    return 0;
}

void compareModel(const Model& resultModel, const std::string& stdFileName, double tol)
{
    // Load std model and realize it to Velocity just in case
    Model* refModel = new Model(stdFileName);
    SimTK::State& sStd = refModel->initSystem();

    const SimTK::State& s = resultModel.getWorkingState();
    resultModel.getMultibodySystem().realize(s, SimTK::Stage::Velocity);

    ASSERT(sStd.getNQ()==s.getNQ());    
    // put them in same configuration
    sStd.updQ() = s.getQ();
    refModel->getMultibodySystem().realize(sStd, SimTK::Stage::Velocity);

    ASSERT(sStd.getNU()==s.getNU());    
    ASSERT(sStd.getNZ()==s.getNZ());    

    delete refModel;
}

void scaleGait2354()
{
    // SET OUTPUT FORMATTING
    IO::SetDigitsPad(4);

    std::string setupFilePath;

    // Remove old results if any
    FILE* file2Remove = IO::OpenFile(setupFilePath+"subject01_scaleSet_applied.xml", "w");
    fclose(file2Remove);
    file2Remove = IO::OpenFile(setupFilePath+"subject01_simbody.osim", "w");
    fclose(file2Remove);

    // Construct model and read parameters file
    std::unique_ptr<ScaleTool> subject(new ScaleTool("subject01_Setup_Scale.xml"));

    // Keep track of the folder containing setup file, will be used to locate results to compare against
    setupFilePath=subject->getPathToSubject();

    subject->run();

    // Compare ScaleSet
    ScaleSet stdScaleSet = ScaleSet(
            setupFilePath+"std_subject01_scaleSet_applied.xml");
    {
        const ScaleSet& computedScaleSet = ScaleSet(
                setupFilePath+"subject01_scaleSet_applied.xml");
        ASSERT(compareStdScaleToComputed(stdScaleSet, computedScaleSet));
    }

    // See if we have any issues when calling run() twice.
    file2Remove = IO::OpenFile(setupFilePath+"subject01_scaleSet_applied.xml", "w");
    fclose(file2Remove);

    subject->run();
    {
        const ScaleSet& computedScaleSet = ScaleSet(
                setupFilePath+"subject01_scaleSet_applied.xml");
        ASSERT(compareStdScaleToComputed(stdScaleSet, computedScaleSet));
    }
}

void scaleGait2354_GUI(bool useMarkerPlacement)
{
    // SET OUTPUT FORMATTING
    IO::SetDigitsPad(4);

    // Construct model and read parameters file
    ScaleTool* subject = new ScaleTool("subject01_Setup_Scale_GUI.xml");
    std::string setupFilePath=subject->getPathToSubject();

    // Remove old results if any
    FILE* file2Remove = IO::OpenFile(setupFilePath+"subject01_scaleSet_applied_GUI.xml", "w");
    fclose(file2Remove);
    file2Remove = IO::OpenFile(setupFilePath+"subject01_scaledOnly_GUI.osim", "w");
    fclose(file2Remove);

    Model guiModel("gait2354_simbody.osim");
    
    // Keep track of the folder containing setup file, will be used to locate results to compare against
    guiModel.initSystem();
    MarkerSet *markerSet = new MarkerSet(guiModel, setupFilePath + subject->getGenericModelMaker().getMarkerSetFileName());
    guiModel.updateMarkerSet(*markerSet);

    // processedModelContext.processModelScale(scaleTool.getModelScaler(), processedModel, "", scaleTool.getSubjectMass())
    guiModel.getMultibodySystem().realizeTopology();
    SimTK::State* configState=&guiModel.updWorkingState();
    subject->getModelScaler().processModel(&guiModel, setupFilePath, subject->getSubjectMass());
    // Model has changed need to recreate a valid state 
    guiModel.getMultibodySystem().realizeTopology();
    configState=&guiModel.updWorkingState();
    guiModel.getMultibodySystem().realize(*configState, SimTK::Stage::Position);


    if (!subject->isDefaultMarkerPlacer() && subject->getMarkerPlacer().getApply()) {
        const MarkerPlacer& placer = subject->getMarkerPlacer();
        if( false == placer.processModel(&guiModel, subject->getPathToSubject())) 
            throw Exception("testScale failed to place markers");
    }

    // Compare ScaleSet
    ScaleSet stdScaleSet = ScaleSet(setupFilePath+"std_subject01_scaleSet_applied.xml");

    const ScaleSet& computedScaleSet = ScaleSet(setupFilePath+"subject01_scaleSet_applied_GUI.xml");

    ASSERT(compareStdScaleToComputed(stdScaleSet, computedScaleSet));

    delete subject;
}

void scaleModelWithLigament()
{
    // SET OUTPUT FORMATTING
    IO::SetDigitsPad(4);

    std::string setupFilePath("");

    // Remove old model if any
    FILE* file2Remove = IO::OpenFile(setupFilePath + "toyLigamentModelScaled.osim", "w");
    fclose(file2Remove);

    // Construct model and read parameters file
    std::unique_ptr<ScaleTool> scaleTool(
            new ScaleTool("toyLigamentModel_Setup_Scale.xml"));

    // Keep track of the folder containing setup file, will be used to locate results to compare against
    setupFilePath = scaleTool->getPathToSubject();
    const ModelScaler& scaler = scaleTool->getModelScaler();
    const std::string& scaledModelFile = scaler.getOutputModelFileName();
    const std::string& std_scaledModelFile = "std_toyLigamentModelScaled.osim";

    // Run the scale tool.
    scaleTool->run();

    Model comp(scaledModelFile);
    Model std(std_scaledModelFile);

    // the latest model will not match the standard because the naming convention has
    // been updated to store path names and connecting a model results in connectors
    // storing relative paths so that collections of components are more portable.
    // The models must be equivalent after being connected.
    comp.setup();
    std.setup();

<<<<<<< HEAD
    std.print("std_toyLigamentModelScaled_latest.osim");
    comp.print("comp_toyLigamentModelScaled_latest.osim");

    ComponentList<Ligament> compLigs = comp.getComponentList<Ligament>();
    ComponentList<Ligament> stdLigs = std.getComponentList<Ligament>();
=======
    auto compLigs = comp.getComponentList<Ligament>();
    auto stdLigs = std.getComponentList<Ligament>();
>>>>>>> 56709ea9

    ComponentList<Ligament>::const_iterator itc = compLigs.begin();
    ComponentList<Ligament>::const_iterator its = stdLigs.begin();

    for (; its != stdLigs.end() && itc != compLigs.end(); ++its, ++itc){
        cout << "std:" << its->getName() << "==";
        cout << "comp:" << itc->getName() << " : ";
        cout << (*its == *itc) << endl;
        ASSERT(*its == *itc, __FILE__, __LINE__,
            "Scaled ligament " + its->getName() + " did not match standard.");
    }

    //Finally make sure we didn't incorrectly scale anything else in the model
    ASSERT(std == comp, __FILE__, __LINE__, 
            "Standard model failed to match scaled.");
}

bool compareStdScaleToComputed(const ScaleSet& std, const ScaleSet& comp) {
    for (int i = 0; i < std.getSize(); ++i) {
        const Scale& scaleStd = std[i];
        int fix = -1;
        //find corresponding scale factor by segment name
        for (int j = 0 ; j < comp.getSize(); ++j) {
            if (comp[j].getSegmentName() == scaleStd.getSegmentName()) {
                fix = j;
                break;
            }
        }
        if (fix < 0) {
            cout << "Computed ScaleSet does not contain factors for ";
            cout << std[i].getSegmentName() << "." << endl;
            return false;
        }
        if (!(scaleStd == comp[fix])) {
            return false;
        }
    }
    return true;
}<|MERGE_RESOLUTION|>--- conflicted
+++ resolved
@@ -205,16 +205,11 @@
     comp.setup();
     std.setup();
 
-<<<<<<< HEAD
     std.print("std_toyLigamentModelScaled_latest.osim");
     comp.print("comp_toyLigamentModelScaled_latest.osim");
 
-    ComponentList<Ligament> compLigs = comp.getComponentList<Ligament>();
-    ComponentList<Ligament> stdLigs = std.getComponentList<Ligament>();
-=======
     auto compLigs = comp.getComponentList<Ligament>();
     auto stdLigs = std.getComponentList<Ligament>();
->>>>>>> 56709ea9
 
     ComponentList<Ligament>::const_iterator itc = compLigs.begin();
     ComponentList<Ligament>::const_iterator its = stdLigs.begin();
